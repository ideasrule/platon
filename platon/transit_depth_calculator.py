from __future__ import print_function

<<<<<<< HEAD
import os
=======
from pkg_resources import resource_filename
import os
import sys
>>>>>>> d8fb2a7c

from pkg_resources import resource_filename
from scipy.interpolate import RectBivariateSpline, UnivariateSpline
import numpy as np
import matplotlib.pyplot as plt
from scipy import integrate
<<<<<<< HEAD
import scipy.interpolate
=======
>>>>>>> d8fb2a7c

from ._compatible_loader import load_numpy_array, load_dict_from_pickle
from .abundance_getter import AbundanceGetter
from ._species_data_reader import read_species_data
from . import _interpolator_3D
from ._tau_calculator import get_line_of_sight_tau
from .constants import K_B, AMU, GM_SUN, TEFF_SUN, G, h, c
from ._get_data import get_data

class TransitDepthCalculator:
    def __init__(self, include_condensates=True, min_P_profile=0.1, max_P_profile=1e5, num_profile_heights=400):
        '''
        All physical parameters are in SI.

        Parameters
        ----------
        include_condensates : bool
            Whether to use equilibrium abundances that take condensation into
            account.
        min_P_profile : float
            For the radiative transfer calculation, the atmosphere is divided
            into zones.  This is the pressure at the topmost zone.
        max_P_profile: float
            The pressure at the bottommost zone of the atmosphere
        num_profile_heights : int
            The number of zones the atmosphere is divided into
        '''

        if not os.path.isdir(resource_filename(__name__, "data/")):
            get_data()
            
        self.stellar_spectra = load_dict_from_pickle(
            resource_filename(__name__, "data/stellar_spectra.pkl"))
        self.absorption_data, self.mass_data, self.polarizability_data = read_species_data(
            resource_filename(__name__, "data/Absorption"),
            resource_filename(__name__, "data/species_info"))
        self.collisional_absorption_data = load_dict_from_pickle(
            resource_filename(__name__, "data/collisional_absorption.pkl"))
        self.lambda_grid = load_numpy_array(
            resource_filename(__name__, "data/wavelengths.npy"))
        self.P_grid = load_numpy_array(
            resource_filename(__name__, "data/pressures.npy"))
        self.T_grid = load_numpy_array(
            resource_filename(__name__, "data/temperatures.npy"))

        self.N_lambda = len(self.lambda_grid)
        self.N_T = len(self.T_grid)
        self.N_P = len(self.P_grid)

        P_meshgrid, lambda_meshgrid, T_meshgrid = np.meshgrid(
            self.P_grid, self.lambda_grid, self.T_grid)
        self.P_meshgrid = P_meshgrid
        self.T_meshgrid = T_meshgrid

        self.wavelength_rebinned = False
        self.wavelength_bins = None

        self.abundance_getter = AbundanceGetter(include_condensates)

        self.min_P_profile = min_P_profile
        self.max_P_profile = max_P_profile
        self.num_profile_heights = num_profile_heights


    def change_wavelength_bins(self, bins):
        """Specify wavelength bins, instead of using the full wavelength grid
        in self.lambda_grid.  This makes the code much faster, as
        `compute_depths` will only compute depths at wavelengths that fall
        within a bin.

        Parameters
        ----------
        bins : array_like, shape (N,2)
            Wavelength bins, where bins[i][0] is the start wavelength and
            bins[i][1] is the end wavelength for bin i.

        Raises
        ------
        NotImplementedError
            Raised when `change_wavelength_bins` is called more than once,
            which is not supported.
        """
        if self.wavelength_rebinned:
            raise NotImplementedError("Multiple re-binnings not yet supported")

        self.wavelength_rebinned = True
        self.wavelength_bins = bins

        cond = np.any([np.logical_and(self.lambda_grid > start, self.lambda_grid < end) for (start,end) in bins], axis=0)

        for key in self.absorption_data:
            self.absorption_data[key] = self.absorption_data[key][cond]

        for key in self.collisional_absorption_data:
            self.collisional_absorption_data[key] = self.collisional_absorption_data[key][cond]

        self.lambda_grid = self.lambda_grid[cond]
        self.N_lambda = len(self.lambda_grid)

        P_meshgrid, lambda_meshgrid, T_meshgrid = np.meshgrid(self.P_grid, self.lambda_grid, self.T_grid)
        self.P_meshgrid = P_meshgrid
        self.T_meshgrid = T_meshgrid
        
        for temp in self.stellar_spectra:
            self.stellar_spectra[temp] = self.stellar_spectra[temp][cond]


    def _get_gas_absorption(self, abundances, P_cond, T_cond):
        absorption_coeff = np.zeros((self.N_lambda, np.sum(P_cond), np.sum(T_cond)))
        for species_name, species_abundance in abundances.items():
            assert(species_abundance.shape == (self.N_P, self.N_T))
            if species_name in self.absorption_data:
                absorption_coeff += self.absorption_data[species_name][:,P_cond,:][:,:,T_cond] * species_abundance[P_cond,:][:,T_cond]

        return absorption_coeff


    def _get_scattering_absorption(self, abundances, P_cond, T_cond,
                                   multiple=1, slope=4, ref_wavelength=1e-6):
        sum_polarizability_sqr = np.zeros((np.sum(P_cond), np.sum(T_cond)))

        for species_name in abundances:
            if species_name in self.polarizability_data:
                sum_polarizability_sqr += abundances[species_name][P_cond,:][:,T_cond] * self.polarizability_data[species_name]**2

        n = self.P_meshgrid[:,P_cond,:][:,:,T_cond]/(K_B*self.T_meshgrid[:,P_cond,:][:,:,T_cond])
        reshaped_lambda = self.lambda_grid.reshape((self.N_lambda, 1, 1))

        return multiple * (128.0/3 * np.pi**5) * n * sum_polarizability_sqr * ref_wavelength**(slope-4) / reshaped_lambda**slope


    def _get_collisional_absorption(self, abundances, P_cond, T_cond):
        absorption_coeff = np.zeros((self.N_lambda, np.sum(P_cond), np.sum(T_cond)))
        n = self.P_meshgrid[:,P_cond,:][:,:,T_cond]/(K_B * self.T_meshgrid[:,P_cond,:][:,:,T_cond])

        for s1, s2 in self.collisional_absorption_data:
            if s1 in abundances and s2 in abundances:
                n1 = (abundances[s1][P_cond, :][:,T_cond]*n)
                n2 = (abundances[s2][P_cond, :][:,T_cond]*n)
                abs_data = self.collisional_absorption_data[(s1,s2)].reshape((self.N_lambda, 1, self.N_T))[:,:,T_cond]
                absorption_coeff += abs_data * n1 * n2

        return absorption_coeff


    def _get_above_cloud_r_and_dr(self, P, T, abundances, planet_mass, planet_radius, star_radius, above_cloud_cond):
        GM = G * planet_mass
        g = GM/planet_radius**2        
        mu = np.zeros(len(P))
        
        for species_name in abundances:
            interpolator = RectBivariateSpline(self.P_grid, self.T_grid, abundances[species_name], kx=1, ky=1)
            atm_abundances = interpolator.ev(P, T)
            mu += atm_abundances * self.mass_data[species_name]

        atm_weight = UnivariateSpline(P,mu)
        T_profile = UnivariateSpline(P,T)

        R_hill = 0.5*star_radius*(TEFF_SUN/T[0])**2 * (GM/(3*GM_SUN))**(1/3)   #Hill radius for a sun like star

        if np.log(P[-1]/P[0]) > GM*mu[0]*AMU/(K_B*T[0])*(1/planet_radius - 1/R_hill):   #total number of scale heights required gives a radius that's larger than the hill radius
            print('The atmosphere is likely to be unbound. The scale height of the atmosphere is too large. Reverting to the constant g assumption', file=sys.stderr)

            dP = P[1:] - P[0:-1]
            dr = dP/P[1:] * K_B * T[1:]/(mu[1:] * AMU * g)
            dr = np.append(K_B*T[0]/(mu[0] * AMU * g), dr)

            #dz goes from top to bottom of atmosphere
            radius_with_atm = np.sum(dr) + planet_radius
            radii = radius_with_atm - np.cumsum(dr)
            radii = np.append(radius_with_atm, radii[above_cloud_cond])

            return radii, dr[above_cloud_cond]

        def hydrostatic(y, P):
            r = y + planet_radius
            T_local = T_profile(P)
            local_mu = atm_weight(P)
            rho = local_mu*P*AMU / (K_B * T_local)
            dydP = -r**2/(GM * rho)
            return dydP

        y0 = planet_radius

        radii_ode = planet_radius + np.transpose(integrate.odeint(hydrostatic, 0, P[::-1]))[0]
        dr = np.diff(radii_ode)
        dr = np.flipud(np.append(dr,K_B*T[0]/(mu[0] * AMU * g)))
        radius_with_atm = planet_radius + np.sum(dr)
        radii = radius_with_atm - np.cumsum(dr)
        radii = np.append(radius_with_atm, radii[above_cloud_cond])

        return radii, dr[above_cloud_cond]

    def _get_abundances_array(self, logZ, CO_ratio, custom_abundances):
        if custom_abundances is None:
            return self.abundance_getter.get(logZ, CO_ratio)

        if logZ is not None or CO_ratio is not None:
            raise ValueError("Must set logZ=None and CO_ratio=None to use custom_abundances")

        if type(custom_abundances) is str:
            # Interpret as filename
            return AbundanceGetter.from_file(custom_abundances)

        if type(custom_abundances) is dict:
            for key, value in custom_abundances.items():
                if type(value) is not np.ndarray:
                    raise ValueError("custom_abundances must map species names to arrays")
                if value.shape != (self.N_P, self.N_T):
                    raise ValueError("custom_abundances has array of invalid size")
            return custom_abundances

        raise ValueError("Unrecognized format for custom_abundances")

    def is_in_bounds(self, logZ, CO_ratio, T, cloudtop_P):
        '''Tests whether a certain combination of parameters is within the
        bounds of the data files. The arguments are the same as those in
        `compute_depths.`'''

        if T <= np.min(self.T_grid) or T >= np.max(self.T_grid): return False
        if cloudtop_P <= self.min_P_profile or cloudtop_P >= self.max_P_profile: return False
        return self.abundance_getter.is_in_bounds(logZ, CO_ratio, T)

    def _get_binned_depths(self, depths, T_star):
        if self.wavelength_bins is None:
            return self.lambda_grid, depths

        temperatures = list(self.stellar_spectra.keys())
        if T_star is None:
            stellar_spectrum = np.ones(len(self.lambda_grid))
        elif T_star >= np.min(temperatures) and T_star <= np.max(temperatures):
            interpolator = scipy.interpolate.interp1d(
                temperatures, list(self.stellar_spectra.values()),
                axis=0)
            stellar_spectrum = interpolator(T_star)
        else:
            stellar_spectrum = 1.0/self.lambda_grid**5/(np.exp(h*c/self.lambda_grid/K_B/T_star)-1)
        
        binned_wavelengths = []
        binned_depths = []
        for (start, end) in self.wavelength_bins:
            cond = np.logical_and(self.lambda_grid >= start, self.lambda_grid < end)
            binned_wavelengths.append(np.mean(self.lambda_grid[cond]))
            binned_depth = np.average(depths[cond], weights=stellar_spectrum[cond])
            binned_depths.append(binned_depth)
            
        return np.array(binned_wavelengths), np.array(binned_depths)
    
    def compute_depths(self, star_radius, planet_mass, planet_radius,
                       temperature, logZ=0, CO_ratio=0.53,
                       add_scattering=True, scattering_factor=1,
                       scattering_slope = 4, scattering_ref_wavelength = 1e-6,
                       add_collisional_absorption=True,
                       cloudtop_pressure=np.inf,
                       custom_abundances=None, T_star=None):
        '''
        Computes transit depths at a range of wavelengths, assuming an
        isothermal atmosphere.  To choose bins, call change_wavelength_bins().

        Parameters
        ----------
        star_radius : float
            Radius of the star
        planet_mass : float
            Mass of the planet, in kg
        planet_radius : float
            radius of the planet at self.max_P_profile (by default,
            100,000 Pa).  Must be in metres.
        temperature : float
            Temperature of the isothermal atmosphere, in Kelvin
        logZ : float
            Base-10 logarithm of the metallicity, in solar units
        CO_ratio : float, optional
            C/O atomic ratio in the atmosphere.  The solar value is 0.53.
        add_scattering : bool, optional
            whether Rayleigh scattering is taken into account
        scattering_factor : float, optional
            if `add_scattering` is True, make scattering this many
            times as strong. If `scattering_slope` is 4, corresponding to
            Rayleigh scattering, the absorption coefficients are simply
            multiplied by `scattering_factor`. If slope is not 4,
            `scattering_factor` is defined such that the absorption coefficient
            is that many times as strong as Rayleigh scattering at
            `scattering_ref_wavelength`.
        scattering_slope : float, optional
            Wavelength dependence of scattering, with 4 being Rayleigh.
        scattering_ref_wavelength : float, optional
            Scattering is `scattering_factor` as strong as Rayleigh at this
            wavelength, expressed in metres.
        add_collisional_absorption : float, optional
            Whether collisionally induced absorption is taken into account
        cloudtop_pressure : float, optional
            Pressure level (in Pa) below which light cannot penetrate.
            Use np.inf for a cloudless atmosphere.
        custom_abundances : str or dict of np.ndarray, optional
            If specified, overrides `logZ` and `CO_ratio`.  Can specify a
            filename, in which case the abundances are read from a file in the
            format of the EOS/ files.  These are identical to ExoTransmit's
            EOS files.  It is also possible, though highly discouraged, to
            specify a dictionary mapping species names to numpy arrays, so that
            custom_abundances['Na'][3,4] would mean the fractional number
            abundance of Na at a pressure of self.P_grid[3] and temperature of
            self.T_grid[4].
        Returns
        -------
        wavelengths : array of float
            Central wavelengths, in metres
        transit_depths : array of float
            Transit depths at `wavelengths`
       '''

        P_profile = np.logspace(np.log10(self.min_P_profile), np.log10(self.max_P_profile), self.num_profile_heights)
        T_profile = np.ones(len(P_profile)) * temperature

        abundances = self._get_abundances_array(logZ, CO_ratio, custom_abundances)
        above_clouds = P_profile < cloudtop_pressure

        radii, dr = self._get_above_cloud_r_and_dr(
            P_profile, T_profile, abundances, planet_mass, planet_radius,
            star_radius, above_clouds)
        
        P_profile = P_profile[above_clouds]
        T_profile = T_profile[above_clouds]

        T_cond = _interpolator_3D.get_condition_array(T_profile, self.T_grid)
        P_cond = _interpolator_3D.get_condition_array(P_profile, self.P_grid, cloudtop_pressure)

        absorption_coeff = self._get_gas_absorption(abundances, P_cond, T_cond)
        if add_scattering:
            absorption_coeff += self._get_scattering_absorption(
                abundances, P_cond, T_cond,
                scattering_factor, scattering_slope, scattering_ref_wavelength)

        if add_collisional_absorption:
            absorption_coeff += self._get_collisional_absorption(abundances, P_cond, T_cond)

        absorption_coeff_atm = _interpolator_3D.fast_interpolate(absorption_coeff, self.T_grid[T_cond], self.P_grid[P_cond], T_profile, P_profile)

        tau_los = get_line_of_sight_tau(absorption_coeff_atm, radii)

        absorption_fraction = 1 - np.exp(-tau_los)

        transit_depths = (planet_radius/star_radius)**2 + 2/star_radius**2 * absorption_fraction.dot(radii[1:] * dr)

        return self._get_binned_depths(transit_depths, T_star)<|MERGE_RESOLUTION|>--- conflicted
+++ resolved
@@ -1,22 +1,14 @@
 from __future__ import print_function
 
-<<<<<<< HEAD
-import os
-=======
-from pkg_resources import resource_filename
 import os
 import sys
->>>>>>> d8fb2a7c
 
 from pkg_resources import resource_filename
 from scipy.interpolate import RectBivariateSpline, UnivariateSpline
 import numpy as np
 import matplotlib.pyplot as plt
 from scipy import integrate
-<<<<<<< HEAD
 import scipy.interpolate
-=======
->>>>>>> d8fb2a7c
 
 from ._compatible_loader import load_numpy_array, load_dict_from_pickle
 from .abundance_getter import AbundanceGetter

import unittest
import numpy as np
import matplotlib.pyplot as plt
from scipy.special import riccati_jn, riccati_yn, spherical_jn

from platon import mie_multi_x

class TestMie(unittest.TestCase):
    def get_num_iters(self, m, x):
        y = np.sqrt(np.real(m * np.conj(m))) * x
        num = 1.25 * y + 15.5

        if y < 1: num = 7.5*y + 9.0
        if y > 100 and y < 50000: num = 1.0625*y + 28.5
        if y > 50000: num = 1.005*y + 50.5

        return 2*int(num)

    def simple_Qext(self, m, x):
        max_n = self.get_num_iters(m, x)
        all_psi, all_psi_derivs = riccati_jn(max_n, x)

        jn = spherical_jn(range(max_n + 1), m*x)
        all_mx_vals = m * x * jn
        all_mx_derivs = jn + m * x * spherical_jn(range(max_n + 1), m * x, derivative=True)
        all_D = all_mx_derivs/all_mx_vals

        all_xi = all_psi - 1j * riccati_yn(max_n, x)[0]

        all_n = np.arange(1, max_n+1)

        all_a = ((all_D[1:]/m + all_n/x)*all_psi[1:] - all_psi[0:-1])/((all_D[1:]/m + all_n/x)*all_xi[1:] - all_xi[0:-1])
        all_b = ((m*all_D[1:] + all_n/x)*all_psi[1:] - all_psi[0:-1])/((m*all_D[1:] + all_n/x)*all_xi[1:] - all_xi[0:-1])

        all_terms = 2.0/x**2 * (2*all_n + 1) * (all_a + all_b).real
        Qext = np.sum(all_terms[~np.isnan(all_terms)])
        return Qext

    def test_real_refractive_index(self):
        radius = 1e-6
        m = 2.1
        wavelengths = np.load("platon/data/wavelengths.npy")
        xs = 2*np.pi*radius/wavelengths
        Qext = mie_multi_x.get_Qext(m, xs)
        simple_Qext = np.array([self.simple_Qext(m, x) for x in xs])

        #Make sure fiducial Qext calculation agrees with simple version
        #plt.plot(xs, Qext)
        #plt.plot(xs, simple_Qext)
        #plt.show()
        self.assertTrue(np.allclose(Qext, simple_Qext))


    def test_complex_refractive_index(self):
        radius = 1e-6
        m = 1.33 - 0.1j
        wavelengths = np.load("platon/data/wavelengths.npy")
        xs = 2*np.pi*radius/wavelengths
<<<<<<< HEAD
        Qext = mie_multi_x.get_Qext(m.conjugate(), xs)
=======
        Qext = mie_multi_x.shexqnn2(np.conj(m), xs)[0]
>>>>>>> 937e1ea8
        simple_Qext = np.array([self.simple_Qext(m, x) for x in xs])

        lx_mie_Qext = np.loadtxt("tests/testing_data/lx_mie_output.dat", unpack=True)[4]

        #Make sure our simple calculation agrees with LX-MIE
        self.assertTrue(np.allclose(simple_Qext, lx_mie_Qext))

        #Make sure fiducial Qext calculation agrees with simple version
        self.assertTrue(np.allclose(Qext, simple_Qext))
        #plt.plot(xs, Qext)
        #plt.plot(xs, lx_mie_Qext)
        #plt.plot(xs, simple_Qext)
        #plt.show()

if __name__ == '__main__':
    unittest.main()<|MERGE_RESOLUTION|>--- conflicted
+++ resolved
@@ -56,11 +56,7 @@
         m = 1.33 - 0.1j
         wavelengths = np.load("platon/data/wavelengths.npy")
         xs = 2*np.pi*radius/wavelengths
-<<<<<<< HEAD
         Qext = mie_multi_x.get_Qext(m.conjugate(), xs)
-=======
-        Qext = mie_multi_x.shexqnn2(np.conj(m), xs)[0]
->>>>>>> 937e1ea8
         simple_Qext = np.array([self.simple_Qext(m, x) for x in xs])
 
         lx_mie_Qext = np.loadtxt("tests/testing_data/lx_mie_output.dat", unpack=True)[4]
